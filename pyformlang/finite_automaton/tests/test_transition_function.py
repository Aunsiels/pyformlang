"""
Test the transition functions
"""
from pyformlang.finite_automaton import State, Symbol, TransitionFunction, \
    DuplicateTransitionError, InvalidEpsilonTransition, Epsilon
import pytest


class TestTransitionFunction:
    """ Tests the transitions functions
    """

    def test_creation(self):
        """ Tests the creation of transition functions
        """
        transition_function = TransitionFunction()
        assert transition_function is not None

    # pylint: disable=protected-access
    def test_add_transitions(self):
        """ Tests the addition of transitions
        """
        transition_function = TransitionFunction()
        s_from = State(10)
        s_to = State(11)
        s_to_bis = State(2)
        symb_by = Symbol("abc")
        transition_function.add_transition(s_from, symb_by, s_to)
        transition_function.add_transition(s_from, symb_by, s_to)
        with pytest.raises(DuplicateTransitionError) as dte:
            transition_function.add_transition(s_from, symb_by, s_to_bis)
            dte = dte.value
            assert dte.s_from == s_from
            assert dte.s_to == s_to_bis
            assert dte.symb_by == symb_by
            assert dte.s_to_old == s_to

    def test_number_transitions(self):
        """ Tests the number of transitions
        """
        transition_function = TransitionFunction()
        assert transition_function.get_number_transitions() == 0
        s_from = State(110)
        s_to = State(12)
        s_to_bis = State(2)
        symb_by = Symbol("a")
        transition_function.add_transition(s_from, symb_by, s_to)
        assert transition_function.get_number_transitions() == 1
        transition_function.add_transition(s_from, symb_by, s_to)
        assert transition_function.get_number_transitions() == 1
        symb_by2 = Symbol("bc")
        transition_function.add_transition(s_from, symb_by2, s_to_bis)
        assert transition_function.get_number_transitions() == 2
        transition_function.add_transition(s_to, symb_by, s_to_bis)
        assert transition_function.get_number_transitions() == 3

    def test_remove_transitions(self):
        """ Tests the removal of transitions
        """
        transition_function = TransitionFunction()
        s_from = State(10)
        s_to = State(11)
        symb_by = Symbol("abc")
        transition_function.add_transition(s_from, symb_by, s_to)
        assert transition_function.remove_transition(s_from,
                                                               symb_by,
                                                               s_to) == 1
        assert transition_function.get_number_transitions() == 0
        assert transition_function(s_to, symb_by) == []
        assert transition_function(s_from, symb_by) == []
        assert transition_function.remove_transition(s_from,
                                                               symb_by,
                                                               s_to) == 0

    def test_call(self):
        """ Tests the call of a transition function
        """
        transition_function = TransitionFunction()
        s_from = State(0)
        s_to = State(1)
        symb_by = Symbol("a")
        transition_function.add_transition(s_from, symb_by, s_to)
        assert transition_function(s_from, symb_by) == [s_to]
        assert transition_function(s_to, symb_by) == []

    def test_invalid_epsilon(self):
        """ Tests invalid transition """
        transition_function = TransitionFunction()
<<<<<<< HEAD
        with self.assertRaises(InvalidEpsilonTransition):
            transition_function.add_transition("1", Epsilon(), "2")

    def test_get_transitions_from(self):
        """ Tests iteration of transitions from specified state """
        transition_function = TransitionFunction()
        states = [State(x) for x in range(0, 4)]
        symbol_a = Symbol("a")
        symbol_b = Symbol("b")
        symbol_c = Symbol("c")
        symbol_d = Symbol("d")
        transition_function.add_transition(states[0], symbol_a, states[1])
        transition_function.add_transition(states[1], symbol_b, states[2])
        transition_function.add_transition(states[1], symbol_c, states[2])
        transition_function.add_transition(states[1], symbol_d, states[3])
        transitions = list(transition_function.get_transitions_from(states[1]))
        self.assertTrue((symbol_b, states[2]) in transitions)
        self.assertTrue((symbol_c, states[2]) in transitions)
        self.assertTrue((symbol_d, states[3]) in transitions)
        self.assertEqual(len(transitions), 3)
=======
        with pytest.raises(InvalidEpsilonTransition):
            transition_function.add_transition("1", Epsilon(), "2")
>>>>>>> 9d576c8f
<|MERGE_RESOLUTION|>--- conflicted
+++ resolved
@@ -86,8 +86,7 @@
     def test_invalid_epsilon(self):
         """ Tests invalid transition """
         transition_function = TransitionFunction()
-<<<<<<< HEAD
-        with self.assertRaises(InvalidEpsilonTransition):
+        with pytest.raises(InvalidEpsilonTransition):
             transition_function.add_transition("1", Epsilon(), "2")
 
     def test_get_transitions_from(self):
@@ -106,8 +105,4 @@
         self.assertTrue((symbol_b, states[2]) in transitions)
         self.assertTrue((symbol_c, states[2]) in transitions)
         self.assertTrue((symbol_d, states[3]) in transitions)
-        self.assertEqual(len(transitions), 3)
-=======
-        with pytest.raises(InvalidEpsilonTransition):
-            transition_function.add_transition("1", Epsilon(), "2")
->>>>>>> 9d576c8f
+        self.assertEqual(len(transitions), 3)